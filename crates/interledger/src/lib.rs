//! # Interledger.rs
//!
//! A CLI and library bundle for the Rust implementation of the Interledger Protocol stack.
#![recursion_limit = "128"]

pub mod node;

/// The core abstractions used by Interledger.rs: IncomingService and OutgoingService
pub mod service {
    pub use interledger_service::*;
}

/// Bilateral Transport Protocol (BTP) client and server
#[cfg(feature = "btp")]
pub mod btp {
    //! # interledger-btp
    //!
    //! Client and server implementations of the [Bilateral Transport Protocol (BTP)](https://github.com/interledger/rfcs/blob/master/0023-bilateral-transfer-protocol/0023-bilateral-transfer-protocol.md).
    //! This is a WebSocket-based protocol for exchanging ILP packets between directly connected peers.
    //!
    //! Because this protocol uses WebSockets, only one party needs to have a publicly-accessible HTTPS
    //! endpoint but both sides can send and receive ILP packets.
    pub use interledger_btp::*;
}

/// Connector-to-Connector Protocol (CCP) routing manager
#[cfg(feature = "ccp")]
pub mod ccp {
    //! # interledger-ccp
    //!
    //! This crate implements the Connector-to-Connector Protocol (CCP) for exchanging routing
    //! information with peers. The `CcpRouteManager` processes Route Update and Route Control
    //! messages from accounts that we are configured to receive routes from and sends route
    //! updates to accounts that we are configured to send updates to.
    //!
    //! The `CcpRouteManager` writes changes to the routing table to the store so that the
    //! updates are used by the `Router` to forward incoming packets to the best next hop
    //! we know about.
    pub use interledger_ccp::*;
}

/// ILP-Over-HTTP client and server
#[cfg(feature = "http")]
pub mod http {
    //! # interledger-http
    //!
    //! Client and server implementations of the [ILP-Over-HTTP](https://github.com/interledger/rfcs/blob/master/0035-ilp-over-http/0035-ilp-over-http.md) bilateral communication protocol.
    //! This protocol is intended primarily for server-to-server communication between peers on the Interledger network.
    pub use interledger_http::*;
}

/// STREAM Protocol sender and receiver
#[cfg(feature = "stream")]
pub mod stream {
    //! # interledger-stream
    //!
    //! Client and server implementations of the Interledger [STREAM](https://github.com/interledger/rfcs/blob/master/0029-stream/0029-stream.md) transport protocol.
    //!
    //! STREAM is responsible for splitting larger payments and messages into smaller chunks of money and data, and sending them over ILP.
    pub use interledger_stream::*;
}

<<<<<<< HEAD
/// In-memory data store
#[cfg(feature = "store-memory")]
pub mod store_memory {
    //! # interledger-store-memory
    //!
    //! A simple in-memory store intended primarily for testing and
    //! stateless sender/receiver services that are passed all of the
    //! relevant account details when the store is instantiated.
    pub use interledger_store_memory::*;
}

#[cfg(feature = "store-redis")]
pub mod store_redis {
    //! # interledger-store-redis
    //!
    //! A simple redis server store for persisting account details.
    pub use interledger_store_redis::*;
}

#[cfg(feature = "api")]
pub mod api {
    pub use interledger_api::*;
}

=======
>>>>>>> 9d5f01fc
/// Interledger Dynamic Configuration Protocol (ILDCP)
#[cfg(feature = "ildcp")]
pub mod ildcp {
    //! # interledger-ildcp
    //!
    //! Client and server implementations of the [Interledger Dynamic Configuration Protocol (ILDCP)](https://github.com/interledger/rfcs/blob/master/0031-dynamic-configuration-protocol/0031-dynamic-configuration-protocol.md).
    //!
    //! This is used by clients to query for their ILP address and asset details such as asset code and scale.
    pub use interledger_ildcp::*;
}

/// Router that determines the outgoing Account for a request based on the routing table
#[cfg(feature = "router")]
pub mod router {
    //! # interledger-router
    //!
    //! A service that routes ILP Prepare packets to the correct next
    //! account based on the ILP address in the Prepare packet based
    //! on the routing table.
    //!
    //! A routing table could be as simple as a single entry for the empty prefix
    //! ("") that will route all requests to a specific outgoing account.
    //!
    //! Note that the Router is not responsible for building the routing table,
    //! only using the information provided by the store. The routing table in the
    //! store can either be configured or populated using the `CcpRouteManager`
    //! (see the `interledger-ccp` crate for more details).
    pub use interledger_router::*;
}

/// Simple Payment Setup Protocol (SPSP) sender and query responder
#[cfg(feature = "spsp")]
pub mod spsp {
    //! # interledger-spsp
    //!
    //! Client and server implementations of the [Simple Payment Setup Protocol (SPSP)](https://github.com/interledger/rfcs/blob/master/0009-simple-payment-setup-protocol/0009-simple-payment-setup-protocol.md).
    //!
    //! This uses a simple HTTPS request to establish a shared key between the sender and receiver that is used to
    //! authenticate ILP packets sent between them. SPSP uses the STREAM transport protocol for sending money and data over ILP.
    pub use interledger_spsp::*;
}

/// Miscellaneous services
#[cfg(feature = "service-util")]
pub mod service_util {
    //! # interledger-service-util
    //!
    //! Implementations of miscellaneous utility services.
    pub use interledger_service_util::*;
}

#[cfg(feature = "settlement")]
pub mod settlement {
    //! # interledger-settlement
    //!
    //! Implements the settlement business logic
    pub use interledger_settlement::*;
}

#[cfg(feature = "settlement-engines")]
pub mod settlement_engines {
    //! # interledger-settlement-engines
    //!
    //! Service to expose the Settlement API via HTTPS. Provides an interface for plugging in arbitrary settlement
    //! engines.
    pub use interledger_settlement_engines::*;
}<|MERGE_RESOLUTION|>--- conflicted
+++ resolved
@@ -60,33 +60,6 @@
     pub use interledger_stream::*;
 }
 
-<<<<<<< HEAD
-/// In-memory data store
-#[cfg(feature = "store-memory")]
-pub mod store_memory {
-    //! # interledger-store-memory
-    //!
-    //! A simple in-memory store intended primarily for testing and
-    //! stateless sender/receiver services that are passed all of the
-    //! relevant account details when the store is instantiated.
-    pub use interledger_store_memory::*;
-}
-
-#[cfg(feature = "store-redis")]
-pub mod store_redis {
-    //! # interledger-store-redis
-    //!
-    //! A simple redis server store for persisting account details.
-    pub use interledger_store_redis::*;
-}
-
-#[cfg(feature = "api")]
-pub mod api {
-    pub use interledger_api::*;
-}
-
-=======
->>>>>>> 9d5f01fc
 /// Interledger Dynamic Configuration Protocol (ILDCP)
 #[cfg(feature = "ildcp")]
 pub mod ildcp {
@@ -132,25 +105,5 @@
 /// Miscellaneous services
 #[cfg(feature = "service-util")]
 pub mod service_util {
-    //! # interledger-service-util
-    //!
-    //! Implementations of miscellaneous utility services.
     pub use interledger_service_util::*;
-}
-
-#[cfg(feature = "settlement")]
-pub mod settlement {
-    //! # interledger-settlement
-    //!
-    //! Implements the settlement business logic
-    pub use interledger_settlement::*;
-}
-
-#[cfg(feature = "settlement-engines")]
-pub mod settlement_engines {
-    //! # interledger-settlement-engines
-    //!
-    //! Service to expose the Settlement API via HTTPS. Provides an interface for plugging in arbitrary settlement
-    //! engines.
-    pub use interledger_settlement_engines::*;
 }