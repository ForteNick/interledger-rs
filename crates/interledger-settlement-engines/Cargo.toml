--- conflicted
+++ resolved
@@ -24,13 +24,8 @@
 bytes = "0.4.12"
 ring = "0.14.6"
 tokio-executor = "0.1.8"
-<<<<<<< HEAD
-url = "1.7.2"
-reqwest = "0.9.17"
-=======
 url = "2.1.0"
 reqwest = "0.9.20"
->>>>>>> 583b3ffb
 env_logger = "0.6.2"
 uuid = { version = "0.7.4", features = ["serde", "v4"]  }
 tokio-retry = "0.2.0"
