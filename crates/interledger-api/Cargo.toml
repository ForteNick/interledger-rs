--- conflicted
+++ resolved
@@ -24,13 +24,8 @@
 serde = "1.0.89"
 serde_json = "1.0.39"
 tower-web = "0.3.7"
-<<<<<<< HEAD
-reqwest = "0.9.17"
-url = "1.7.2"
-=======
 reqwest = "0.9.18"
 url = "2.1.0"
->>>>>>> 583b3ffb
 tokio-retry = "0.2.0"
 
 [badges]
